--- conflicted
+++ resolved
@@ -68,8 +68,8 @@
 - (void)setRequestBody {
 	if (_params) {
 		// Prefer the use of a stream over a raw body
-		if ([_params respondsToSelector:@selector(HTTPBodyStream)]) {			
-			[_URLRequest setHTTPBodyStream:[_params HTTPBodyStream]];			
+		if ([_params respondsToSelector:@selector(HTTPBodyStream)]) {
+			[_URLRequest setHTTPBodyStream:[_params HTTPBodyStream]];
 		} else {
 			[_URLRequest setHTTPBody:[_params HTTPBody]];
 		}
@@ -81,7 +81,7 @@
 	for (header in _additionalHTTPHeaders) {
 		[_URLRequest setValue:[_additionalHTTPHeaders valueForKey:header] forHTTPHeaderField:header];
 	}
-	
+
 	if (_params != nil) {
 		// Temporarily support older RKRequestSerializable implementations
 		if ([_params respondsToSelector:@selector(HTTPHeaderValueForContentType)]) {
@@ -93,7 +93,7 @@
 			[_URLRequest setValue:[NSString stringWithFormat:@"%d", [_params HTTPHeaderValueForContentLength]] forHTTPHeaderField:@"Content-Length"];
 		}
 	}
-	
+
     if (_username != nil) {
         // Add authentication headers so we don't have to deal with an extra cycle for each message requiring basic auth.
         CFHTTPMessageRef dummyRequest = CFHTTPMessageCreateRequest(kCFAllocatorDefault, (CFStringRef)[self HTTPMethod], (CFURLRef)[self URL], kCFHTTPVersion1_1);
@@ -111,26 +111,8 @@
 // Setup the NSURLRequest. The request must be prepared right before dispatching
 - (void)prepareURLRequest {
 	[_URLRequest setHTTPMethod:[self HTTPMethod]];
-<<<<<<< HEAD
-}
-
-- (void)setParams:(NSObject<RKRequestSerializable>*)params {
-	[params retain];
-	[_params release];
-	_params = params;
-
-	if (params && ![self isGET]) {
-		// Prefer the use of a stream over a raw body
-		if ([_params respondsToSelector:@selector(HTTPBodyStream)]) {
-			[_URLRequest setHTTPBodyStream:[_params HTTPBodyStream]];
-		} else {
-			[_URLRequest setHTTPBody:[_params HTTPBody]];
-		}
-	}
-=======
 	[self setRequestBody];
 	[self addHeadersToRequest];
->>>>>>> 04493804
 }
 
 - (NSString*)HTTPMethod {
