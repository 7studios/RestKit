//
//  RKObjectMapper.m
//  RestKit
//
//  Created by Blake Watters on 3/4/10.
//  Copyright 2010 Two Toasters. All rights reserved.
//

#import <objc/message.h>

#import "../CoreData/CoreData.h"
#import "RKObjectManager.h"

#import "RKObjectMapper.h"
#import "NSDictionary+RKAdditions.h"
#import "RKJSONParser.h"
#import "Errors.h"

// Default format string for date and time objects from Rails
// TODO: Rails specifics should probably move elsewhere...
static const NSString* kRKModelMapperRailsDateTimeFormatString = @"yyyy-MM-dd'T'HH:mm:ss'Z'"; // 2009-08-08T17:23:59Z
static const NSString* kRKModelMapperRailsDateFormatString = @"MM/dd/yyyy";
static const NSString* kRKModelMapperMappingFormatParserKey = @"RKMappingFormatParser";

@interface RKObjectMapper (Private)

- (id)parseString:(NSString*)string;
- (void)updateModel:(id)model fromElements:(NSDictionary*)elements;

- (Class)typeClassForProperty:(NSString*)property ofClass:(Class)class;
- (NSDictionary*)elementToPropertyMappingsForModel:(id)model;

- (id)findOrCreateInstanceOfModelClass:(Class)class fromElements:(NSDictionary*)elements;
- (id)createOrUpdateInstanceOfModelClass:(Class)class fromElements:(NSDictionary*)elements;

- (void)updateModel:(id)model ifNewPropertyValue:(id)propertyValue forPropertyNamed:(NSString*)propertyName; // Rename!
- (void)setPropertiesOfModel:(id)model fromElements:(NSDictionary*)elements;
- (void)setRelationshipsOfModel:(id)object fromElements:(NSDictionary*)elements;
- (void)updateModel:(id)model fromElements:(NSDictionary*)elements;

- (NSDate*)parseDateFromString:(NSString*)string;
- (NSDate*)dateInLocalTime:(NSDate*)date;

@end

@implementation RKObjectMapper

@synthesize format = _format;
@synthesize missingElementMappingPolicy = _missingElementMappingPolicy;
@synthesize dateFormats = _dateFormats;
@synthesize remoteTimeZone = _remoteTimeZone;
@synthesize localTimeZone = _localTimeZone;
@synthesize errorsKeyPath = _errorsKeyPath;
@synthesize errorsConcatenationString = _errorsConcatenationString;

///////////////////////////////////////////////////////////////////////////////
// public

- (id)init {
	if ((self = [super init])) {
		_elementToClassMappings = [[NSMutableDictionary alloc] init];
		_format = RKMappingFormatJSON;
		_missingElementMappingPolicy = RKIgnoreMissingElementMappingPolicy;
		_inspector = [[RKObjectPropertyInspector alloc] init];
		self.dateFormats = [NSArray arrayWithObjects:kRKModelMapperRailsDateTimeFormatString, kRKModelMapperRailsDateFormatString, nil];
		self.remoteTimeZone = [NSTimeZone timeZoneForSecondsFromGMT:0];
		self.localTimeZone = [NSTimeZone localTimeZone];
		self.errorsKeyPath = @"errors";
		self.errorsConcatenationString = @", ";
	}
	return self;
}

- (void)dealloc {
	[_elementToClassMappings release];
	[_inspector release];
	[_dateFormats release];
	[_errorsKeyPath release];
	[_errorsConcatenationString release];
	[super dealloc];
}

- (void)registerClass:(Class<RKObjectMappable>)aClass forElementNamed:(NSString*)elementName {
	[_elementToClassMappings setObject:aClass forKey:elementName];
}

- (void)setFormat:(RKMappingFormat)format {
	if (format == RKMappingFormatXML) {
		[NSException raise:@"No XML parser is available" format:@"RestKit does not currently have XML support. Use JSON."];
	}
	_format = format;
}

///////////////////////////////////////////////////////////////////////////////
// Mapping from a string

- (id)parseString:(NSString*)string {
	NSMutableDictionary* threadDictionary = [[NSThread currentThread] threadDictionary];
	NSObject<RKParser>* parser = [threadDictionary objectForKey:kRKModelMapperMappingFormatParserKey];
	if (!parser) {
		if (_format == RKMappingFormatJSON) {
			parser = [[RKJSONParser alloc] init];
			[threadDictionary setObject:parser forKey:kRKModelMapperMappingFormatParserKey];
			[parser release];
		}
	}
	
	id result = nil;
	@try {
		result = [parser objectFromString:string];
	}
	@catch (NSException* e) {
		NSLog(@"[RestKit] RKObjectMapper:parseString: Exception (%@) parsing error from string: %@", [e reason], string);
	}
	return result;
}

- (NSError*)parseErrorFromString:(NSString*)string {
	NSString* errorMessage = [[[self parseString:string] valueForKeyPath:_errorsKeyPath] componentsJoinedByString:_errorsConcatenationString];
	NSDictionary *userInfo = [NSDictionary dictionaryWithObjectsAndKeys:
							  errorMessage, NSLocalizedDescriptionKey,
							  nil];
	NSError *error = [NSError errorWithDomain:RKRestKitErrorDomain code:RKObjectLoaderRemoteSystemError userInfo:userInfo];
	
	return error;
}

- (id)mapFromString:(NSString*)string toClass:(Class)class keyPath:(NSString*)keyPath {
	id object = [self parseString:string];
	if (keyPath) {
		object = [object valueForKeyPath:keyPath];
	}
	if ([object isKindOfClass:[NSDictionary class]]) {
		return [self mapObjectFromDictionary:(NSDictionary*)object];
	} else if ([object isKindOfClass:[NSArray class]]) {
		if (class) {
			return [self mapObjectsFromArrayOfDictionaries:(NSArray*)object toClass:class];
		} else {
			return [self mapObjectsFromArrayOfDictionaries:(NSArray*)object];
		}
	} else if (nil == object) {
		NSLog(@"[RestKit] RKModelMapper: mapObject:fromString: attempted to map from a nil payload. Skipping...");
		return nil;
	} else {
		[NSException raise:@"Unable to map from requested string" 
					format:@"The object was deserialized into a %@. A dictionary or array of dictionaries was expected.", [object class]];
		return nil;
	}
}

- (id)mapFromString:(NSString*)string {
	return [self mapFromString:string toClass:nil keyPath:nil];
}

- (void)mapObject:(id)model fromString:(NSString*)string {
	id object = [self parseString:string];
	if ([object isKindOfClass:[NSDictionary class]]) {
		[self mapObject:model fromDictionary:object];
	} else if (nil == object) {
		NSLog(@"[RestKit] RKModelMapper: mapObject:fromString: attempted to map from a nil payload. Skipping...");
		return;
	} else {
		[NSException raise:@"Unable to map from requested string"
					format:@"The object was serialized into a %@. A dictionary of elements was expected.", [object class]];
	}
}

///////////////////////////////////////////////////////////////////////////////
// Mapping from objects

// TODO: Should accept RKObjectMappable instead of id...
- (void)mapObject:(id)model fromDictionary:(NSDictionary*)dictionary {
	Class class = [model class];
	
	NSArray* elementNames = [_elementToClassMappings allKeysForObject:class];
	if ([elementNames count] == 0) {
		if ([model conformsToProtocol:@protocol(RKObjectMappable)]) {
			[self updateModel:model fromElements:dictionary];
		} else {
			[NSException raise:@"Unable to map from requested dictionary"
						format:@"There was no mappable element found for objects of type %@", class];
		}
	} else {
		for (NSString* elementName in elementNames) {
			if ([[dictionary allKeys] containsObject:elementName]) {
				NSDictionary* elements = [dictionary objectForKey:elementName];
				[self updateModel:model fromElements:elements];
				return;
			}
		}
		// If the dictionary is not namespaced, attempt mapping its properties directly...
		[self updateModel:model fromElements:dictionary];
	}
}

// TODO: Can I make this support keyPath??
- (id)mapObjectFromDictionary:(NSDictionary*)dictionary {
	NSString* elementName = [[dictionary allKeys] objectAtIndex:0];
	Class class = [_elementToClassMappings objectForKey:elementName];
	NSDictionary* elements = [dictionary objectForKey:elementName];
	
	id model = [self findOrCreateInstanceOfModelClass:class fromElements:elements];
	[self updateModel:model fromElements:elements];
	return model;
}

- (NSArray*)mapObjectsFromArrayOfDictionaries:(NSArray*)array {
	NSMutableArray* objects = [NSMutableArray array];
	for (NSDictionary* dictionary in array) {
		if (![dictionary isKindOfClass:[NSNull class]]) {
			// TODO: Makes assumptions about the structure of the JSON...
			NSString* elementName = [[dictionary allKeys] objectAtIndex:0];
			Class class = [_elementToClassMappings objectForKey:elementName];
			NSAssert(class != nil, @"Unable to perform object mapping without a destination class");
			NSDictionary* elements = [dictionary objectForKey:elementName];
			id object = [self createOrUpdateInstanceOfModelClass:class fromElements:elements];
			[objects addObject:object];
		}
	}
	
	return (NSArray*)objects;
}

- (NSArray*)mapObjectsFromArrayOfDictionaries:(NSArray*)array toClass:(Class)class {
	NSMutableArray* objects = [NSMutableArray array];
	for (NSDictionary* dictionary in array) {
		if (![dictionary isKindOfClass:[NSNull class]]) {
			id object = [self createOrUpdateInstanceOfModelClass:class fromElements:dictionary];
			[objects addObject:object];
		}
	}
	
	return (NSArray*)objects;
}

///////////////////////////////////////////////////////////////////////////////
// Utility Methods

- (Class)typeClassForProperty:(NSString*)property ofClass:(Class)class {
	return [[_inspector propertyNamesAndTypesForClass:class] objectForKey:property];
}

- (NSDictionary*)elementToPropertyMappingsForModel:(id)model {
	return [[model class] elementToPropertyMappings];
}

///////////////////////////////////////////////////////////////////////////////
// Persistent Instance Finders

// TODO: This version does not update properties. Should probably be realigned.
- (id)findOrCreateInstanceOfModelClass:(Class)class fromElements:(NSDictionary*)elements {
	id object = nil;
	if ([class isSubclassOfClass:[RKManagedObject class]]) {
		NSString* primaryKeyElement = [class performSelector:@selector(primaryKeyElement)];
		id primaryKeyValue = [elements objectForKey:primaryKeyElement];
		object = [[[RKObjectManager sharedManager] objectStore] findOrCreateInstanceOfManagedObject:class
                                                                                withPrimaryKeyValue:primaryKeyValue];
	}
	// instantiate if object is nil
	if (object == nil) {
        if ([class conformsToProtocol:@protocol(RKObjectMappable)] && [class respondsToSelector:@selector(object)]) {
            object = [class object];
        } else {
            // Allow non-RKObjectMappable objecs to pass through to alloc/init. Do we need this?
            object = [[[class alloc] init] autorelease];
        }
	}
	
	return object;
}

- (id)createOrUpdateInstanceOfModelClass:(Class)class fromElements:(NSDictionary*)elements {
	id model = [self findOrCreateInstanceOfModelClass:class fromElements:elements];
	[self updateModel:model fromElements:elements];
	return model;
}

///////////////////////////////////////////////////////////////////////////////
// Property & Relationship Manipulation

- (void)updateModel:(id)model ifNewPropertyValue:(id)propertyValue forPropertyNamed:(NSString*)propertyName {	
	id currentValue = [model valueForKey:propertyName];
	if (nil == currentValue && nil == propertyValue) {
		// Don't set the property, both are nil
	} else if (nil == propertyValue || [propertyValue isKindOfClass:[NSNull class]]) {
		// Clear out the value to reset it
		[model setValue:nil forKey:propertyName];
	} else if (currentValue == nil || [currentValue isKindOfClass:[NSNull class]]) {
		// Existing value was nil, just set the property and be happy
		[model setValue:propertyValue forKey:propertyName];
	} else {
		SEL comparisonSelector;
		if ([propertyValue isKindOfClass:[NSString class]]) {
			comparisonSelector = @selector(isEqualToString:);
		} else if ([propertyValue isKindOfClass:[NSNumber class]]) {
			comparisonSelector = @selector(isEqualToNumber:);
		} else if ([propertyValue isKindOfClass:[NSDate class]]) {
			comparisonSelector = @selector(isEqualToDate:);
		} else if ([propertyValue isKindOfClass:[NSArray class]]) {
			comparisonSelector = @selector(isEqualToArray:);
		} else if ([propertyValue isKindOfClass:[NSDictionary class]]) {
			comparisonSelector = @selector(isEqualToDictionary:);
		} else {
			[NSException raise:@"NoComparisonSelectorFound" format:@"You need a comparison selector for %@ (%@)", propertyName, [propertyValue class]];
		}
		
		// Comparison magic using function pointers. See this page for details: http://www.red-sweater.com/blog/320/abusing-objective-c-with-class
		// Original code courtesy of Greg Parker
		// This is necessary because isEqualToNumber will return negative integer values that aren't coercable directly to BOOL's without help [sbw]
		BOOL (*ComparisonSender)(id, SEL, id) = (BOOL (*)(id, SEL, id)) objc_msgSend;		
		BOOL areEqual = ComparisonSender(currentValue, comparisonSelector, propertyValue);
		
		if (NO == areEqual) {
			[model setValue:propertyValue forKey:propertyName];
		}
	}
}

- (void)setPropertiesOfModel:(id)model fromElements:(NSDictionary*)elements {
	NSDictionary* elementToPropertyMappings = [self elementToPropertyMappingsForModel:model];
	for (NSString* elementKeyPath in elementToPropertyMappings) {		
		id elementValue = nil;		
		BOOL setValue = YES;
		
		@try {
			elementValue = [elements valueForKeyPath:elementKeyPath];
		}
		@catch (NSException * e) {
			NSLog(@"[RestKit] RKModelMapper: Unable to find element at keyPath %@ in elements dictionary for %@. Skipping...", elementKeyPath, [model class]);
			setValue = NO;
		}
		
		// TODO: Need a way to differentiate between a keyPath that exists, but contains a nil
		// value and one that is not present in the payload. Causes annoying problems!
		if (nil == elementValue) {
			setValue = (_missingElementMappingPolicy == RKSetNilForMissingElementMappingPolicy);
		}
		
		if (setValue) {
			id propertyValue = elementValue;
			NSString* propertyName = [elementToPropertyMappings objectForKey:elementKeyPath];
			Class class = [self typeClassForProperty:propertyName ofClass:[model class]];
			if (elementValue != (id)kCFNull && nil != elementValue) {
				if ([class isEqual:[NSDate class]]) {
					NSDate* date = [self parseDateFromString:(propertyValue)];
					propertyValue = [self dateInLocalTime:date];
				}
			}
			
			[self updateModel:model ifNewPropertyValue:propertyValue forPropertyNamed:propertyName];
		}
	}
}

- (void)setRelationshipsOfModel:(id)object fromElements:(NSDictionary*)elements {
	NSDictionary* elementToRelationshipMappings = [[object class] elementToRelationshipMappings];
	for (NSString* elementKeyPath in elementToRelationshipMappings) {
		NSString* propertyName = [elementToRelationshipMappings objectForKey:elementKeyPath];
		
		id relationshipElements = nil;
		@try {
			relationshipElements = [elements valueForKeyPath:elementKeyPath];
		}
		@catch (NSException* e) {
			NSLog(@"Caught exception:%@ when trying valueForKeyPath with path:%@ for elements:%@", e, elementKeyPath, elements);
		}
		
		if ([relationshipElements isKindOfClass:[NSArray class]] || [relationshipElements isKindOfClass:[NSSet class]]) {
			// NOTE: The last part of the keyPath contains the elementName for the mapped destination class of our children
			NSArray* componentsOfKeyPath = [elementKeyPath componentsSeparatedByString:@"."];
			Class class = [_elementToClassMappings objectForKey:[componentsOfKeyPath objectAtIndex:[componentsOfKeyPath count] - 1]];
			NSMutableSet* children = [NSMutableSet setWithCapacity:[relationshipElements count]];
			for (NSDictionary* childElements in relationshipElements) {				
				id child = [self createOrUpdateInstanceOfModelClass:class fromElements:childElements];		
				if (child) {
					[children addObject:child];
				}
			}
			
			[object setValue:children forKey:propertyName];
		} else if ([relationshipElements isKindOfClass:[NSDictionary class]]) {
			NSArray* componentsOfKeyPath = [elementKeyPath componentsSeparatedByString:@"."];
			Class class = [_elementToClassMappings objectForKey:[componentsOfKeyPath objectAtIndex:[componentsOfKeyPath count] - 1]];
			id child = [self createOrUpdateInstanceOfModelClass:class fromElements:relationshipElements];		
			[object setValue:child forKey:propertyName];
		}
	}
	
<<<<<<< HEAD
	if (nil != NSClassFromString(@"RKManagedObject")) {
		if ([object isKindOfClass:[RKManagedObject class]]) {
			RKManagedObject* managedObject = (RKManagedObject*)object;
			NSDictionary* relationshipToPkPropertyMappings = [[managedObject class] relationshipToPrimaryKeyPropertyMappings];
			for (NSString* relationship in relationshipToPkPropertyMappings) {
				NSString* primaryKeyPropertyString = [relationshipToPkPropertyMappings objectForKey:relationship];
				
				NSNumber* objectPrimaryKeyValue = nil;
				@try {
					objectPrimaryKeyValue = [managedObject valueForKeyPath:primaryKeyPropertyString];
				} @catch (NSException* e) {
					NSLog(@"Caught exception:%@ when trying valueForKeyPath with path:%@ for object:%@", e, primaryKeyPropertyString, managedObject);
				}
				
				NSDictionary* relationshipsByName = [[managedObject entity] relationshipsByName];
				NSEntityDescription* relationshipDestinationEntity = [[relationshipsByName objectForKey:relationship] destinationEntity];
				id relationshipDestinationClass = objc_getClass([[relationshipDestinationEntity managedObjectClassName] cStringUsingEncoding:NSUTF8StringEncoding]);
				RKManagedObject* relationshipValue = [[[RKObjectManager sharedManager] objectStore] findOrCreateInstanceOfManagedObject:relationshipDestinationClass
																												   withPrimaryKeyValue:objectPrimaryKeyValue];			
				if (relationshipValue) {
					[managedObject setValue:relationshipValue forKey:relationship];
				}
=======
	if ([object isKindOfClass:[RKManagedObject class]]) {
		RKManagedObject* managedObject = (RKManagedObject*)object;
		NSDictionary* relationshipToPkPropertyMappings = [[managedObject class] relationshipToPrimaryKeyPropertyMappings];
		for (NSString* relationship in relationshipToPkPropertyMappings) {
			NSString* primaryKeyPropertyString = [relationshipToPkPropertyMappings objectForKey:relationship];
			
			NSNumber* objectPrimaryKeyValue = nil;
			@try {
				objectPrimaryKeyValue = [managedObject valueForKeyPath:primaryKeyPropertyString];
			} @catch (NSException* e) {
				NSLog(@"Caught exception:%@ when trying valueForKeyPath with path:%@ for object:%@", e, primaryKeyPropertyString, managedObject);
			}
			
			NSDictionary* relationshipsByName = [[managedObject entity] relationshipsByName];
			NSEntityDescription* relationshipDestinationEntity = [[relationshipsByName objectForKey:relationship] destinationEntity];
			id relationshipDestinationClass = objc_getClass([[relationshipDestinationEntity managedObjectClassName] cStringUsingEncoding:NSUTF8StringEncoding]);
			RKManagedObject* relationshipValue = [[[RKObjectManager sharedManager] objectStore] findOrCreateInstanceOfManagedObject:relationshipDestinationClass
                                                                                                                withPrimaryKeyValue:objectPrimaryKeyValue];			
			if (relationshipValue) {
				[managedObject setValue:relationshipValue forKey:relationship];
>>>>>>> 07034e38
			}
		}
	}
}

- (void)updateModel:(id)model fromElements:(NSDictionary*)elements {
	[self setPropertiesOfModel:model fromElements:elements];
	[self setRelationshipsOfModel:model fromElements:elements];
}

///////////////////////////////////////////////////////////////////////////////
// Date & Time Helpers

- (NSDate*)parseDateFromString:(NSString*)string {
	NSDate* date = nil;
	NSDateFormatter* formatter = [[NSDateFormatter alloc] init];
	// TODO: I changed this to local time and it fixes my date issues. wtf?
	[formatter setTimeZone:self.localTimeZone];
	for (NSString* formatString in self.dateFormats) {
		[formatter setDateFormat:formatString];
		date = [formatter dateFromString:string];
		if (date) {
			break;
		}
	}
	
	[formatter release];
	return date;
}

- (NSDate*)dateInLocalTime:(NSDate*)date {
	NSDate* destinationDate = nil;
	if (date) {
		NSInteger remoteGMTOffset = [self.remoteTimeZone secondsFromGMTForDate:date];
		NSInteger localGMTOffset = [self.localTimeZone secondsFromGMTForDate:date];
		NSTimeInterval interval = localGMTOffset - remoteGMTOffset;		
		destinationDate = [[[NSDate alloc] initWithTimeInterval:interval sinceDate:date] autorelease];
	}	
	return destinationDate;
}

@end<|MERGE_RESOLUTION|>--- conflicted
+++ resolved
@@ -386,30 +386,6 @@
 		}
 	}
 	
-<<<<<<< HEAD
-	if (nil != NSClassFromString(@"RKManagedObject")) {
-		if ([object isKindOfClass:[RKManagedObject class]]) {
-			RKManagedObject* managedObject = (RKManagedObject*)object;
-			NSDictionary* relationshipToPkPropertyMappings = [[managedObject class] relationshipToPrimaryKeyPropertyMappings];
-			for (NSString* relationship in relationshipToPkPropertyMappings) {
-				NSString* primaryKeyPropertyString = [relationshipToPkPropertyMappings objectForKey:relationship];
-				
-				NSNumber* objectPrimaryKeyValue = nil;
-				@try {
-					objectPrimaryKeyValue = [managedObject valueForKeyPath:primaryKeyPropertyString];
-				} @catch (NSException* e) {
-					NSLog(@"Caught exception:%@ when trying valueForKeyPath with path:%@ for object:%@", e, primaryKeyPropertyString, managedObject);
-				}
-				
-				NSDictionary* relationshipsByName = [[managedObject entity] relationshipsByName];
-				NSEntityDescription* relationshipDestinationEntity = [[relationshipsByName objectForKey:relationship] destinationEntity];
-				id relationshipDestinationClass = objc_getClass([[relationshipDestinationEntity managedObjectClassName] cStringUsingEncoding:NSUTF8StringEncoding]);
-				RKManagedObject* relationshipValue = [[[RKObjectManager sharedManager] objectStore] findOrCreateInstanceOfManagedObject:relationshipDestinationClass
-																												   withPrimaryKeyValue:objectPrimaryKeyValue];			
-				if (relationshipValue) {
-					[managedObject setValue:relationshipValue forKey:relationship];
-				}
-=======
 	if ([object isKindOfClass:[RKManagedObject class]]) {
 		RKManagedObject* managedObject = (RKManagedObject*)object;
 		NSDictionary* relationshipToPkPropertyMappings = [[managedObject class] relationshipToPrimaryKeyPropertyMappings];
@@ -430,7 +406,6 @@
                                                                                                                 withPrimaryKeyValue:objectPrimaryKeyValue];			
 			if (relationshipValue) {
 				[managedObject setValue:relationshipValue forKey:relationship];
->>>>>>> 07034e38
 			}
 		}
 	}
