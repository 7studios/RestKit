--- conflicted
+++ resolved
@@ -285,13 +285,6 @@
 			proxyType = 2;
 			remoteGlobalIDString = C76EB5D20F74586B00EF8398;
 			remoteInfo = UISpec;
-		};
-		73057FDA1331ADE9001908EE /* PBXContainerItemProxy */ = {
-			isa = PBXContainerItemProxy;
-			containerPortal = 0867D690FE84028FC02AAC07 /* Project object */;
-			proxyType = 1;
-			remoteGlobalIDString = 73057FD01331AD2E001908EE;
-			remoteInfo = "RestKitJSONParser+JSONKit";
 		};
 		73057FDA1331ADE9001908EE /* PBXContainerItemProxy */ = {
 			isa = PBXContainerItemProxy;
@@ -1642,11 +1635,6 @@
 			target = 73057FD01331AD2E001908EE /* RestKitJSONParser+JSONKit */;
 			targetProxy = 73057FDA1331ADE9001908EE /* PBXContainerItemProxy */;
 		};
-		73057FDB1331ADE9001908EE /* PBXTargetDependency */ = {
-			isa = PBXTargetDependency;
-			target = 73057FD01331AD2E001908EE /* RestKitJSONParser+JSONKit */;
-			targetProxy = 73057FDA1331ADE9001908EE /* PBXContainerItemProxy */;
-		};
 		73FE56A9126CB83400E0F30B /* PBXTargetDependency */ = {
 			isa = PBXTargetDependency;
 			target = 253A080B12551D3000976E89 /* RestKitSupport */;
@@ -2314,13 +2302,9 @@
 				GCC_DYNAMIC_NO_PIC = NO;
 				GCC_OPTIMIZATION_LEVEL = 0;
 				PREBINDING = NO;
-<<<<<<< HEAD
-				PRODUCT_NAME = RestKitJSONParserJSONKit;
-=======
 				PRIVATE_HEADERS_FOLDER_PATH = include/RestKit/Support/JSON/JSONKit/Private;
 				PRODUCT_NAME = RestKitJSONParserJSONKit;
 				PUBLIC_HEADERS_FOLDER_PATH = include/RestKit/Support/JSON/JSONKit;
->>>>>>> 79786e72
 				SDKROOT = iphoneos;
 			};
 			name = Debug;
@@ -2333,13 +2317,9 @@
 				DEBUG_INFORMATION_FORMAT = "dwarf-with-dsym";
 				GCC_ENABLE_FIX_AND_CONTINUE = NO;
 				PREBINDING = NO;
-<<<<<<< HEAD
-				PRODUCT_NAME = RestKitJSONParserJSONKit;
-=======
 				PRIVATE_HEADERS_FOLDER_PATH = include/RestKit/Support/JSON/JSONKit/Private;
 				PRODUCT_NAME = RestKitJSONParserJSONKit;
 				PUBLIC_HEADERS_FOLDER_PATH = include/RestKit/Support/JSON/JSONKit;
->>>>>>> 79786e72
 				SDKROOT = iphoneos;
 				ZERO_LINK = NO;
 			};
@@ -2458,15 +2438,6 @@
 			defaultConfigurationIsVisible = 0;
 			defaultConfigurationName = Release;
 		};
-		73057FD81331AD85001908EE /* Build configuration list for PBXNativeTarget "RestKitJSONParser+JSONKit" */ = {
-			isa = XCConfigurationList;
-			buildConfigurations = (
-				73057FD21331AD2E001908EE /* Debug */,
-				73057FD31331AD2E001908EE /* Release */,
-			);
-			defaultConfigurationIsVisible = 0;
-			defaultConfigurationName = Release;
-		};
 /* End XCConfigurationList section */
 	};
 	rootObject = 0867D690FE84028FC02AAC07 /* Project object */;
