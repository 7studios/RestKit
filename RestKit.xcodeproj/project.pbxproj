--- conflicted
+++ resolved
@@ -166,13 +166,8 @@
 		25957826126E3BE9004BAC4C /* RKRailsRouterSpec.m in Sources */ = {isa = PBXBuildFile; fileRef = 25957825126E3BE9004BAC4C /* RKRailsRouterSpec.m */; };
 		2596AC9012F7B015004C02F9 /* RKClientSpec.m in Sources */ = {isa = PBXBuildFile; fileRef = 2596AC8F12F7B015004C02F9 /* RKClientSpec.m */; };
 		25A5B4E912762249003DC8A4 /* blake.png in Resources */ = {isa = PBXBuildFile; fileRef = 25A5B4E812762249003DC8A4 /* blake.png */; };
-<<<<<<< HEAD
-		3F02F584131D6682004E1F54 /* RKXMLParser.h in Headers */ = {isa = PBXBuildFile; fileRef = 3F02F582131D6682004E1F54 /* RKXMLParser.h */; settings = {ATTRIBUTES = (Public, ); }; };
-		3F02F585131D6682004E1F54 /* RKXMLParser.m in Sources */ = {isa = PBXBuildFile; fileRef = 3F02F583131D6682004E1F54 /* RKXMLParser.m */; };
-=======
 		25F48FF61327DA3400F6B59F /* libUISpec.a in Frameworks */ = {isa = PBXBuildFile; fileRef = 25F48FF51327DA3400F6B59F /* libUISpec.a */; };
 		25F48FF81327DAB300F6B59F /* UISpec.bundle in Resources */ = {isa = PBXBuildFile; fileRef = 25F48FF71327DAB300F6B59F /* UISpec.bundle */; };
->>>>>>> d359f040
 		3F032A7910FFB89100F35142 /* RKCat.m in Sources */ = {isa = PBXBuildFile; fileRef = 3F032A7810FFB89100F35142 /* RKCat.m */; };
 		3F032AA810FFBBCD00F35142 /* RKHouse.m in Sources */ = {isa = PBXBuildFile; fileRef = 3F032AA710FFBBCD00F35142 /* RKHouse.m */; };
 		3F032AAB10FFBC1F00F35142 /* RKResident.m in Sources */ = {isa = PBXBuildFile; fileRef = 3F032AAA10FFBC1F00F35142 /* RKResident.m */; };
@@ -181,6 +176,9 @@
 		3F6C3A2E10FE749C008F47C5 /* Foundation.framework in Frameworks */ = {isa = PBXBuildFile; fileRef = 3F6C3A2D10FE749C008F47C5 /* Foundation.framework */; };
 		3F6C3A9410FE7519008F47C5 /* main.m in Sources */ = {isa = PBXBuildFile; fileRef = 3F6C3A9310FE7519008F47C5 /* main.m */; };
 		3F6C3A9610FE7524008F47C5 /* UIKit.framework in Frameworks */ = {isa = PBXBuildFile; fileRef = 3F6C3A9510FE7524008F47C5 /* UIKit.framework */; };
+		3F76235D133A316800EEAAA7 /* RKXMLParser.h in Headers */ = {isa = PBXBuildFile; fileRef = 3F76235B133A316800EEAAA7 /* RKXMLParser.h */; };
+		3F76235E133A316800EEAAA7 /* RKXMLParser.m in Sources */ = {isa = PBXBuildFile; fileRef = 3F76235C133A316800EEAAA7 /* RKXMLParser.m */; };
+		3F762365133A32BB00EEAAA7 /* Foundation.framework in Frameworks */ = {isa = PBXBuildFile; fileRef = 3F6C3A2D10FE749C008F47C5 /* Foundation.framework */; };
 		7377FBE21268E96300868752 /* RKManagedObjectCache.h in Headers */ = {isa = PBXBuildFile; fileRef = 7377FBE11268E96300868752 /* RKManagedObjectCache.h */; settings = {ATTRIBUTES = (Public, ); }; };
 		73C89EF212A5BB9A000FE600 /* RKReachabilityObserver.h in Headers */ = {isa = PBXBuildFile; fileRef = 73C89EEF12A5BB9A000FE600 /* RKReachabilityObserver.h */; settings = {ATTRIBUTES = (Public, ); }; };
 		73C89EF312A5BB9A000FE600 /* RKReachabilityObserver.m in Sources */ = {isa = PBXBuildFile; fileRef = 73C89EF012A5BB9A000FE600 /* RKReachabilityObserver.m */; };
@@ -475,13 +473,8 @@
 		2596AC8F12F7B015004C02F9 /* RKClientSpec.m */ = {isa = PBXFileReference; fileEncoding = 4; lastKnownFileType = sourcecode.c.objc; path = RKClientSpec.m; sourceTree = "<group>"; };
 		25A5B4E812762249003DC8A4 /* blake.png */ = {isa = PBXFileReference; lastKnownFileType = image.png; path = blake.png; sourceTree = "<group>"; };
 		25E075981279D9AB00B22EC9 /* MobileCoreServices.framework */ = {isa = PBXFileReference; lastKnownFileType = wrapper.framework; name = MobileCoreServices.framework; path = System/Library/Frameworks/MobileCoreServices.framework; sourceTree = SDKROOT; };
-<<<<<<< HEAD
-		3F02F582131D6682004E1F54 /* RKXMLParser.h */ = {isa = PBXFileReference; fileEncoding = 4; lastKnownFileType = sourcecode.c.h; path = RKXMLParser.h; sourceTree = "<group>"; };
-		3F02F583131D6682004E1F54 /* RKXMLParser.m */ = {isa = PBXFileReference; fileEncoding = 4; lastKnownFileType = sourcecode.c.objc; path = RKXMLParser.m; sourceTree = "<group>"; };
-=======
 		25F48FF51327DA3400F6B59F /* libUISpec.a */ = {isa = PBXFileReference; explicitFileType = archive.ar; path = libUISpec.a; sourceTree = SOURCE_ROOT; };
 		25F48FF71327DAB300F6B59F /* UISpec.bundle */ = {isa = PBXFileReference; lastKnownFileType = "wrapper.plug-in"; name = UISpec.bundle; path = Specs/Support/UISpec/src/UISpec.bundle; sourceTree = SOURCE_ROOT; };
->>>>>>> d359f040
 		3F032A7710FFB89100F35142 /* RKCat.h */ = {isa = PBXFileReference; fileEncoding = 4; lastKnownFileType = sourcecode.c.h; path = RKCat.h; sourceTree = "<group>"; };
 		3F032A7810FFB89100F35142 /* RKCat.m */ = {isa = PBXFileReference; fileEncoding = 4; lastKnownFileType = sourcecode.c.objc; path = RKCat.m; sourceTree = "<group>"; };
 		3F032AA610FFBBCD00F35142 /* RKHouse.h */ = {isa = PBXFileReference; fileEncoding = 4; lastKnownFileType = sourcecode.c.h; path = RKHouse.h; sourceTree = "<group>"; };
@@ -497,6 +490,10 @@
 		3F6C3A9310FE7519008F47C5 /* main.m */ = {isa = PBXFileReference; fileEncoding = 4; lastKnownFileType = sourcecode.c.objc; path = main.m; sourceTree = "<group>"; };
 		3F6C3A9510FE7524008F47C5 /* UIKit.framework */ = {isa = PBXFileReference; lastKnownFileType = wrapper.framework; name = UIKit.framework; path = System/Library/Frameworks/UIKit.framework; sourceTree = SDKROOT; };
 		3F6C3AD010FE76C1008F47C5 /* RKModelMapperSpec.m */ = {isa = PBXFileReference; fileEncoding = 4; lastKnownFileType = sourcecode.c.objc; path = RKModelMapperSpec.m; sourceTree = "<group>"; };
+		3F76235B133A316800EEAAA7 /* RKXMLParser.h */ = {isa = PBXFileReference; fileEncoding = 4; lastKnownFileType = sourcecode.c.h; path = RKXMLParser.h; sourceTree = "<group>"; };
+		3F76235C133A316800EEAAA7 /* RKXMLParser.m */ = {isa = PBXFileReference; fileEncoding = 4; lastKnownFileType = sourcecode.c.objc; path = RKXMLParser.m; sourceTree = "<group>"; };
+		3F762364133A32BB00EEAAA7 /* libRestKitLibXMLParser.a */ = {isa = PBXFileReference; explicitFileType = archive.ar; includeInIndex = 0; path = libRestKitLibXMLParser.a; sourceTree = BUILT_PRODUCTS_DIR; };
+		3F762368133A32BB00EEAAA7 /* RestKitLibXMLParser-Prefix.pch */ = {isa = PBXFileReference; path = "RestKitLibXMLParser-Prefix.pch"; sourceTree = "<group>"; };
 		7377FBE11268E96300868752 /* RKManagedObjectCache.h */ = {isa = PBXFileReference; fileEncoding = 4; lastKnownFileType = sourcecode.c.h; path = RKManagedObjectCache.h; sourceTree = "<group>"; };
 		73C89EEF12A5BB9A000FE600 /* RKReachabilityObserver.h */ = {isa = PBXFileReference; fileEncoding = 4; lastKnownFileType = sourcecode.c.h; path = RKReachabilityObserver.h; sourceTree = "<group>"; };
 		73C89EF012A5BB9A000FE600 /* RKReachabilityObserver.m */ = {isa = PBXFileReference; fileEncoding = 4; lastKnownFileType = sourcecode.c.objc; path = RKReachabilityObserver.m; sourceTree = "<group>"; };
@@ -576,6 +573,14 @@
 			);
 			runOnlyForDeploymentPostprocessing = 0;
 		};
+		3F762361133A32BB00EEAAA7 /* Frameworks */ = {
+			isa = PBXFrameworksBuildPhase;
+			buildActionMask = 2147483647;
+			files = (
+				3F762365133A32BB00EEAAA7 /* Foundation.framework in Frameworks */,
+			);
+			runOnlyForDeploymentPostprocessing = 0;
+		};
 /* End PBXFrameworksBuildPhase section */
 
 /* Begin PBXGroup section */
@@ -590,6 +595,7 @@
 				253A080C12551D3000976E89 /* libRestKitSupport.a */,
 				253A081412551D5300976E89 /* libRestKitCoreData.a */,
 				3F6C39A510FE5C95008F47C5 /* UISpec.app */,
+				3F762364133A32BB00EEAAA7 /* libRestKitLibXMLParser.a */,
 			);
 			name = Products;
 			sourceTree = "<group>";
@@ -601,6 +607,7 @@
 				3F6C3A9210FE750E008F47C5 /* Specs */,
 				253A0A8D1255300000976E89 /* Scripts */,
 				2590E6711252357200531FA8 /* Vendor */,
+				3F762366133A32BB00EEAAA7 /* RestKitLibXMLParser */,
 				0867D69AFE84028FC02AAC07 /* Frameworks */,
 				034768DFFF38A50411DB9C8B /* Products */,
 			);
@@ -763,8 +770,8 @@
 		253A08B41255212300976E89 /* Parsers */ = {
 			isa = PBXGroup;
 			children = (
-				3F02F582131D6682004E1F54 /* RKXMLParser.h */,
-				3F02F583131D6682004E1F54 /* RKXMLParser.m */,
+				3F76235B133A316800EEAAA7 /* RKXMLParser.h */,
+				3F76235C133A316800EEAAA7 /* RKXMLParser.m */,
 				253A08B51255212300976E89 /* JSON */,
 				253A08B81255212300976E89 /* RKJSONParser.h */,
 			);
@@ -1028,6 +1035,22 @@
 			path = Specs;
 			sourceTree = "<group>";
 		};
+		3F762366133A32BB00EEAAA7 /* RestKitLibXMLParser */ = {
+			isa = PBXGroup;
+			children = (
+				3F762367133A32BB00EEAAA7 /* Supporting Files */,
+			);
+			path = RestKitLibXMLParser;
+			sourceTree = "<group>";
+		};
+		3F762367133A32BB00EEAAA7 /* Supporting Files */ = {
+			isa = PBXGroup;
+			children = (
+				3F762368133A32BB00EEAAA7 /* RestKitLibXMLParser-Prefix.pch */,
+			);
+			name = "Supporting Files";
+			sourceTree = "<group>";
+		};
 /* End PBXGroup section */
 
 /* Begin PBXHeadersBuildPhase section */
@@ -1087,10 +1110,10 @@
 				253A091A1255250E00976E89 /* NSObject+RKJSONSerialization.h in Headers */,
 				253A091B1255250E00976E89 /* NSString+InflectionSupport.h in Headers */,
 				253A091D1255251600976E89 /* RKJSONParser.h in Headers */,
-				3F02F584131D6682004E1F54 /* RKXMLParser.h in Headers */,
 				253A091E1255251800976E89 /* RKSearchEngine.h in Headers */,
 				253A09F612552BDC00976E89 /* Support.h in Headers */,
 				25432041125618F000A315CF /* RKParser.h in Headers */,
+				3F76235D133A316800EEAAA7 /* RKXMLParser.h in Headers */,
 			);
 			runOnlyForDeploymentPostprocessing = 0;
 		};
@@ -1144,6 +1167,13 @@
 			);
 			runOnlyForDeploymentPostprocessing = 0;
 		};
+		3F762362133A32BB00EEAAA7 /* Headers */ = {
+			isa = PBXHeadersBuildPhase;
+			buildActionMask = 2147483647;
+			files = (
+			);
+			runOnlyForDeploymentPostprocessing = 0;
+		};
 /* End PBXHeadersBuildPhase section */
 
 /* Begin PBXNativeTarget section */
@@ -1286,6 +1316,23 @@
 			productName = "UI Spec";
 			productReference = 3F6C39A510FE5C95008F47C5 /* UISpec.app */;
 			productType = "com.apple.product-type.application";
+		};
+		3F762363133A32BB00EEAAA7 /* RestKitLibXMLParser */ = {
+			isa = PBXNativeTarget;
+			buildConfigurationList = 3F762369133A32BB00EEAAA7 /* Build configuration list for PBXNativeTarget "RestKitLibXMLParser" */;
+			buildPhases = (
+				3F762360133A32BB00EEAAA7 /* Sources */,
+				3F762361133A32BB00EEAAA7 /* Frameworks */,
+				3F762362133A32BB00EEAAA7 /* Headers */,
+			);
+			buildRules = (
+			);
+			dependencies = (
+			);
+			name = RestKitLibXMLParser;
+			productName = RestKitLibXMLParser;
+			productReference = 3F762364133A32BB00EEAAA7 /* libRestKitLibXMLParser.a */;
+			productType = "com.apple.product-type.library.static";
 		};
 /* End PBXNativeTarget section */
 
@@ -1329,6 +1376,7 @@
 				253A081312551D5300976E89 /* RestKitCoreData */,
 				2523360411E79F090048F9B4 /* RestKitThree20 */,
 				3F6C39A410FE5C95008F47C5 /* UISpec */,
+				3F762363133A32BB00EEAAA7 /* RestKitLibXMLParser */,
 			);
 		};
 /* End PBXProject section */
@@ -1465,7 +1513,7 @@
 				253A09191255250C00976E89 /* NSDictionary+RKAdditions.m in Sources */,
 				253A091C1255250F00976E89 /* NSString+InflectionSupport.m in Sources */,
 				253A091F1255251900976E89 /* RKSearchEngine.m in Sources */,
-				3F02F585131D6682004E1F54 /* RKXMLParser.m in Sources */,
+				3F76235E133A316800EEAAA7 /* RKXMLParser.m in Sources */,
 			);
 			runOnlyForDeploymentPostprocessing = 0;
 		};
@@ -1540,6 +1588,13 @@
 				25957826126E3BE9004BAC4C /* RKRailsRouterSpec.m in Sources */,
 				2524CB5D1278930200D1314C /* RKParamsAttachmentSpec.m in Sources */,
 				2596AC9012F7B015004C02F9 /* RKClientSpec.m in Sources */,
+			);
+			runOnlyForDeploymentPostprocessing = 0;
+		};
+		3F762360133A32BB00EEAAA7 /* Sources */ = {
+			isa = PBXSourcesBuildPhase;
+			buildActionMask = 2147483647;
+			files = (
 			);
 			runOnlyForDeploymentPostprocessing = 0;
 		};
@@ -1997,6 +2052,38 @@
 			};
 			name = Release;
 		};
+		3F76236A133A32BB00EEAAA7 /* Debug */ = {
+			isa = XCBuildConfiguration;
+			buildSettings = {
+				ALWAYS_SEARCH_USER_PATHS = NO;
+				DSTROOT = /tmp/RestKitLibXMLParser.dst;
+				GCC_C_LANGUAGE_STANDARD = gnu99;
+				GCC_PRECOMPILE_PREFIX_HEADER = YES;
+				GCC_PREFIX_HEADER = "RestKitLibXMLParser/RestKitLibXMLParser-Prefix.pch";
+				GCC_PREPROCESSOR_DEFINITIONS = DEBUG;
+				GCC_SYMBOLS_PRIVATE_EXTERN = NO;
+				GCC_VERSION = com.apple.compilers.llvmgcc42;
+				IPHONEOS_DEPLOYMENT_TARGET = 4.3;
+				OTHER_LDFLAGS = "-ObjC";
+				PRODUCT_NAME = "$(TARGET_NAME)";
+			};
+			name = Debug;
+		};
+		3F76236B133A32BB00EEAAA7 /* Release */ = {
+			isa = XCBuildConfiguration;
+			buildSettings = {
+				ALWAYS_SEARCH_USER_PATHS = NO;
+				DSTROOT = /tmp/RestKitLibXMLParser.dst;
+				GCC_C_LANGUAGE_STANDARD = gnu99;
+				GCC_PRECOMPILE_PREFIX_HEADER = YES;
+				GCC_PREFIX_HEADER = "RestKitLibXMLParser/RestKitLibXMLParser-Prefix.pch";
+				GCC_VERSION = com.apple.compilers.llvmgcc42;
+				IPHONEOS_DEPLOYMENT_TARGET = 4.3;
+				OTHER_LDFLAGS = "-ObjC";
+				PRODUCT_NAME = "$(TARGET_NAME)";
+			};
+			name = Release;
+		};
 /* End XCBuildConfiguration section */
 
 /* Begin XCConfigurationList section */
@@ -2090,6 +2177,14 @@
 			defaultConfigurationIsVisible = 0;
 			defaultConfigurationName = Release;
 		};
+		3F762369133A32BB00EEAAA7 /* Build configuration list for PBXNativeTarget "RestKitLibXMLParser" */ = {
+			isa = XCConfigurationList;
+			buildConfigurations = (
+				3F76236A133A32BB00EEAAA7 /* Debug */,
+				3F76236B133A32BB00EEAAA7 /* Release */,
+			);
+			defaultConfigurationIsVisible = 0;
+		};
 /* End XCConfigurationList section */
 	};
 	rootObject = 0867D690FE84028FC02AAC07 /* Project object */;
